"""Test nbformat.validator"""

# Copyright (c) IPython Development Team.
# Distributed under the terms of the Modified BSD License.

import os
import re

from .base import TestsBase
from jsonschema import ValidationError
from nbformat import read
from ..validator import isvalid, validate, iter_validate
from ..json_compat import VALIDATORS

import pytest


# Fixtures
@pytest.fixture(autouse=True)
def clean_env_before_and_after_tests():
    """Fixture to clean up env variables before and after tests."""
    os.environ.pop("NBFORMAT_VALIDATOR", None)
    yield
    os.environ.pop("NBFORMAT_VALIDATOR", None)


# Helpers
def set_validator(validator_name):
    os.environ["NBFORMAT_VALIDATOR"] = validator_name


@pytest.mark.parametrize("validator_name", VALIDATORS)
def test_nb2(validator_name):
    """Test that a v2 notebook converted to current passes validation"""
    set_validator(validator_name)
    with TestsBase.fopen(u'test2.ipynb', u'r') as f:
        nb = read(f, as_version=4)
    validate(nb)
    assert isvalid(nb) == True


@pytest.mark.parametrize("validator_name", VALIDATORS)
def test_nb3(validator_name):
    """Test that a v3 notebook passes validation"""
    set_validator(validator_name)
    with TestsBase.fopen(u'test3.ipynb', u'r') as f:
        nb = read(f, as_version=4)
    validate(nb)
    assert isvalid(nb) == True


@pytest.mark.parametrize("validator_name", VALIDATORS)
def test_nb4(validator_name):
    """Test that a v4 notebook passes validation"""
    set_validator(validator_name)
    with TestsBase.fopen(u'test4.ipynb', u'r') as f:
        nb = read(f, as_version=4)
    validate(nb)
    assert isvalid(nb) == True


@pytest.mark.parametrize("validator_name", VALIDATORS)
def test_nb4_document_info(validator_name):
    """Test that a notebook with document_info passes validation"""
    set_validator(validator_name)
    with TestsBase.fopen(u'test4docinfo.ipynb', u'r') as f:
        nb = read(f, as_version=4)
    validate(nb)
    assert isvalid(nb)


@pytest.mark.parametrize("validator_name", VALIDATORS)
def test_nb4custom(validator_name):
    """Test that a notebook with a custom JSON mimetype passes validation"""
    set_validator(validator_name)
    with TestsBase.fopen(u'test4custom.ipynb', u'r') as f:
        nb = read(f, as_version=4)
    validate(nb)
    assert isvalid(nb)


@pytest.mark.parametrize("validator_name", VALIDATORS)
def test_nb4jupyter_metadata(validator_name):
    """Test that a notebook with a jupyter metadata passes validation"""
    set_validator(validator_name)
    with TestsBase.fopen(u'test4jupyter_metadata.ipynb', u'r') as f:
        nb = read(f, as_version=4)
    validate(nb)
    assert isvalid(nb)


@pytest.mark.parametrize("validator_name", VALIDATORS)
def test_nb4jupyter_metadata_timings(validator_name):
    """Tests that a notebook with "timing" in metadata passes validation"""
    set_validator(validator_name)
    with TestsBase.fopen(u'test4jupyter_metadata_timings.ipynb', u'r') as f:
        nb = read(f, as_version=4)
    validate(nb)
    assert isvalid(nb)


@pytest.mark.parametrize("validator_name", VALIDATORS)
def test_invalid(validator_name):
    """Test than an invalid notebook does not pass validation"""
    set_validator(validator_name)
    # this notebook has a few different errors:
    # - one cell is missing its source
    # - invalid cell type
    # - invalid output_type
    with TestsBase.fopen(u'invalid.ipynb', u'r') as f:
        nb = read(f, as_version=4)
    with pytest.raises(ValidationError):
        validate(nb)
    assert not isvalid(nb)


@pytest.mark.parametrize("validator_name", VALIDATORS)
def test_validate_empty(validator_name):
    """Test that an empty notebook (invalid) fails validation"""
    set_validator(validator_name)
    with pytest.raises(ValidationError) as e:
        validate({})


@pytest.mark.parametrize("validator_name", VALIDATORS)
def test_future(validator_name):
    """Test that a notebook from the future with extra keys passes validation"""
    set_validator(validator_name)
    with TestsBase.fopen(u'test4plus.ipynb', u'r') as f:
        nb = read(f, as_version=4)
    with pytest.raises(ValidationError):
        validate(nb, version=4, version_minor=3)

    assert not isvalid(nb, version=4, version_minor=3)
    assert isvalid(nb)


# This is only a valid test for the default validator, jsonschema
@pytest.mark.parametrize("validator_name", ["jsonschema"])
def test_validation_error(validator_name):
    set_validator(validator_name)
    with TestsBase.fopen(u'invalid.ipynb', u'r') as f:
        nb = read(f, as_version=4)
    with pytest.raises(ValidationError) as exception_info:
        validate(nb)

    s = str(exception_info.value)
    assert re.compile(r"validating .required. in markdown_cell").search(s)
    assert re.compile(r"source.* is a required property").search(s)
    assert re.compile(r"On instance\[u?['\"].*cells['\"]\]\[0\]").search(s)
    assert len(s.splitlines()) < 10

# This is only a valid test for the default validator, jsonschema
@pytest.mark.parametrize("validator_name", ["jsonschema"])
def test_iter_validation_error(validator_name):
    set_validator(validator_name)
    with TestsBase.fopen(u'invalid.ipynb', u'r') as f:
        nb = read(f, as_version=4)

    errors = list(iter_validate(nb))
    assert len(errors) == 3
    assert {e.ref for e in errors} == {'markdown_cell', 'heading_cell', 'bad stream'}


@pytest.mark.parametrize("validator_name", VALIDATORS)
def test_iter_validation_empty(validator_name):
    """Test that an empty notebook (invalid) fails validation via iter_validate"""
    set_validator(validator_name)
    errors = list(iter_validate({}))
    assert len(errors) == 1
    assert type(errors[0]) == ValidationError


@pytest.mark.parametrize("validator_name", VALIDATORS)
def test_validation_no_version(validator_name):
    """Test that an invalid notebook with no version fails validation"""
    set_validator(validator_name)
    with pytest.raises(ValidationError) as e:
        validate({'invalid': 'notebook'})


def test_invalid_validator_raises_value_error():
    """Test that an invalid notebook with no version fails validation"""
    set_validator("foobar")
    with pytest.raises(ValueError):
        with TestsBase.fopen(u'test2.ipynb', u'r') as f:
            nb = read(f, as_version=4)


def test_invalid_validator_raises_value_error_after_read():
    """Test that an invalid notebook with no version fails validation"""
    set_validator("jsonschema")
    with TestsBase.fopen(u'test2.ipynb', u'r') as f:
        nb = read(f, as_version=4)

    set_validator("foobar")
    with pytest.raises(ValueError):
        validate(nb)

<<<<<<< HEAD
def test_non_unique_cell_ids():
    """Test than a non-unique cell id does not pass validation"""
    with TestsBase.fopen(u'invalid_unique_cell_id.ipynb', u'r') as f:
        nb = read(f, as_version=4)
    # The read call corrects the error and only logs the validation issue, so we reapply the issue for the test after
    nb.cells[1].id = nb.cells[0].id
    with pytest.raises(ValidationError):
        validate(nb)
    # The validate call should have corrected the duplicate id entry
    assert isvalid(nb)
    # Reapply to id duplication issue
    nb.cells[1].id = nb.cells[0].id
    assert not isvalid(nb)

def test_invalid_cell_id():
    """Test than an invalid cell id does not pass validation"""
    with TestsBase.fopen(u'invalid_cell_id.ipynb', u'r') as f:
        nb = read(f, as_version=4)
    with pytest.raises(ValidationError):
        validate(nb)
    assert not isvalid(nb)
=======

def test_fallback_validator_with_iter_errors_using_ref():
    """
    Test that when creating a standalone object (code_cell etc)
    the default validator is used as fallback.
    """
    import nbformat
    set_validator("fastjsonschema")
    nbformat.v4.new_code_cell()
    nbformat.v4.new_markdown_cell()
    nbformat.v4.new_raw_cell()
>>>>>>> 0ba4ea57
<|MERGE_RESOLUTION|>--- conflicted
+++ resolved
@@ -197,29 +197,6 @@
     with pytest.raises(ValueError):
         validate(nb)
 
-<<<<<<< HEAD
-def test_non_unique_cell_ids():
-    """Test than a non-unique cell id does not pass validation"""
-    with TestsBase.fopen(u'invalid_unique_cell_id.ipynb', u'r') as f:
-        nb = read(f, as_version=4)
-    # The read call corrects the error and only logs the validation issue, so we reapply the issue for the test after
-    nb.cells[1].id = nb.cells[0].id
-    with pytest.raises(ValidationError):
-        validate(nb)
-    # The validate call should have corrected the duplicate id entry
-    assert isvalid(nb)
-    # Reapply to id duplication issue
-    nb.cells[1].id = nb.cells[0].id
-    assert not isvalid(nb)
-
-def test_invalid_cell_id():
-    """Test than an invalid cell id does not pass validation"""
-    with TestsBase.fopen(u'invalid_cell_id.ipynb', u'r') as f:
-        nb = read(f, as_version=4)
-    with pytest.raises(ValidationError):
-        validate(nb)
-    assert not isvalid(nb)
-=======
 
 def test_fallback_validator_with_iter_errors_using_ref():
     """
@@ -231,4 +208,27 @@
     nbformat.v4.new_code_cell()
     nbformat.v4.new_markdown_cell()
     nbformat.v4.new_raw_cell()
->>>>>>> 0ba4ea57
+
+
+def test_non_unique_cell_ids():
+    """Test than a non-unique cell id does not pass validation"""
+    with TestsBase.fopen(u'invalid_unique_cell_id.ipynb', u'r') as f:
+        nb = read(f, as_version=4)
+    # The read call corrects the error and only logs the validation issue, so we reapply the issue for the test after
+    nb.cells[1].id = nb.cells[0].id
+    with pytest.raises(ValidationError):
+        validate(nb)
+    # The validate call should have corrected the duplicate id entry
+    assert isvalid(nb)
+    # Reapply to id duplication issue
+    nb.cells[1].id = nb.cells[0].id
+    assert not isvalid(nb)
+
+
+def test_invalid_cell_id():
+    """Test than an invalid cell id does not pass validation"""
+    with TestsBase.fopen(u'invalid_cell_id.ipynb', u'r') as f:
+        nb = read(f, as_version=4)
+    with pytest.raises(ValidationError):
+        validate(nb)
+    assert not isvalid(nb)